--- conflicted
+++ resolved
@@ -26,93 +26,6 @@
   MAVEN_OPTS: -Dhttp.keepAlive=false -Dmaven.wagon.http.pool=false -Dmaven.wagon.http.retryhandler.count=5 -Dmaven.wagon.httpconnectionManager.ttlSeconds=240
 
 jobs:
-<<<<<<< HEAD
-=======
-  build-linux-x86_64:
-    runs-on: ubuntu-latest
-    name: linux-x86_64 build
-    steps:
-      - uses: actions/checkout@v2
-
-      # Caching of maven dependencies
-      - uses: actions/cache@v2
-        with:
-          path: ~/.m2/repository
-          key: pr-linux-x86_64-maven-cache-${{ hashFiles('**/pom.xml') }}
-          restore-keys: |
-            pr-linux-x86_64-maven-cache-
-
-      # Enable caching of Docker layers
-      - uses: satackey/action-docker-layer-caching@v0.0.11
-        continue-on-error: true
-        with:
-          key: pr-linux-x86_64-docker-cache-{hash}
-          restore-keys: |
-            pr-linux-x86_64-docker-cache-
-
-      - name: Build docker image
-        run: docker-compose -f docker/docker-compose.centos-6.yaml -f docker/docker-compose.centos-6.18.yaml build
-
-      - name: Build project with leak detection
-        run: docker-compose -f docker/docker-compose.centos-6.yaml -f docker/docker-compose.centos-6.18.yaml run build-leak  | tee build-leak.output
-
-      - name: Checking for test failures
-        run: ./.github/scripts/check_build_result.sh build-leak.output
-
-      - name: Checking for detected leak
-        run: ./.github/scripts/check_leak.sh build-leak.output
-
-      - name: Upload Test Results
-        if: always()
-        uses: actions/upload-artifact@v2
-        with:
-          name: test-results-pr-linux-x86_64
-          path: '**/target/surefire-reports/TEST-*.xml'
-
-      - uses: actions/upload-artifact@v2
-        if: ${{ failure() }}
-        with:
-          name: target
-          path: |
-            **/target/surefire-reports/
-            **/hs_err*.log
->>>>>>> 852027c1
-
-  build-linux-aarch64:
-    runs-on: ubuntu-latest
-    name: linux-aarch64 build
-    steps:
-      - uses: actions/checkout@v2
-
-      # Caching of maven dependencies
-      - uses: actions/cache@v2
-        with:
-          path: ~/.m2/repository
-          key: pr-linux-aarch64-maven-cache-${{ hashFiles('**/pom.xml') }}
-          restore-keys: |
-            pr-linux-aarch64-maven-cache-
-
-      # Enable caching of Docker layers
-      - uses: satackey/action-docker-layer-caching@v0.0.11
-        continue-on-error: true
-        with:
-          key: pr-linux-aarch64-docker-cache-{hash}
-          restore-keys: |
-            pr-linux-aarch64-docker-cache-
-
-      - name: Build docker image
-        run: docker-compose -f docker/docker-compose.centos-7.yaml build
-
-      - name: Build project with leak detection
-        run: docker-compose -f docker/docker-compose.centos-7.yaml run cross-compile-aarch64-build
-
-      - uses: actions/upload-artifact@v2
-        if: ${{ failure() }}
-        with:
-          name: target
-          path: |
-            **/target/surefire-reports/
-            **/hs_err*.log
 
   build-pr-windows:
     runs-on: windows-2016
@@ -173,14 +86,7 @@
       - uses: actions/upload-artifact@v2
         if: ${{ failure() }}
         with:
-<<<<<<< HEAD
-          name: build-pr-windows
-          path: |
-            **/target/surefire-reports/
-            hs_err*.log
-=======
           name: build-pr-windows-target
           path: |
             **/target/surefire-reports/
-            **/hs_err*.log
->>>>>>> 852027c1
+            **/hs_err*.log